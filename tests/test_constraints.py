import pytest

import numpy as np

import torch
from torch import nn
from torchvision import models
import torch.nn.functional as F

import chop
from chop import utils
from chop.utils.image import group_patches
import chop.constraints


def test_nuclear_norm():

    batch_size = 8
    channels = 3
    m = 32
    n = 35
    alpha = 1.
    constraint = chop.constraints.NuclearNormBall(alpha)

    grad = torch.rand(batch_size, channels, m, n)
    iterate = torch.rand(batch_size, channels, m, n)
    constraint.lmo(-grad, iterate)
    constraint.prox(iterate - .1 * grad)


@pytest.mark.parametrize('constraint', [chop.constraints.L1Ball,
                                        chop.constraints.L2Ball,
                                        chop.constraints.LinfBall,
                                        chop.constraints.Simplex,
                                        chop.constraints.NuclearNormBall,
                                        chop.constraints.GroupL1Ball,
                                        chop.constraints.Cone])
@pytest.mark.parametrize('alpha', [1., 10., .5])
def test_projections(constraint, alpha):
    """Tests that projections are true projections:
    ..math::
        p\circ p = p
    """
    batch_size = 8
    if constraint == chop.constraints.GroupL1Ball:
        groups = group_patches()
        prox = constraint(alpha, groups).prox
    elif constraint == chop.constraints.Cone:
        directions = torch.rand(batch_size, 3, 32, 32)
        prox = constraint(directions, cos_angle=.2).prox
    else:
        prox = constraint(alpha).prox

    for _ in range(10):
        data = torch.rand(batch_size, 3, 32, 32)

        proj_data = prox(data)
        # SVD reconstruction doesn't do better than 1e-5
        double_proj = prox(proj_data)
        assert double_proj.allclose(proj_data, atol=1e-5), (double_proj, proj_data)


def test_GroupL1LMO():
    batch_size = 2
    alpha = 1.
    groups = group_patches(x_patch_size=2, y_patch_size=2, x_image_size=6, y_image_size=6)
    constraint = chop.constraints.GroupL1Ball(alpha, groups)
    data = torch.rand(batch_size, 3, 6, 6)
    grad = torch.rand(batch_size, 3, 6, 6)

    constraint.lmo(-grad, data)


def test_groupL1Prox():
    batch_size = 2
    alpha = 10
    groups = group_patches(x_patch_size=2, y_patch_size=2, x_image_size=6, y_image_size=6)
    constraint = chop.constraints.GroupL1Ball(alpha, groups)
    data = torch.rand(batch_size, 3, 6, 6)

    constraint.prox(-data, step_size=.3)


def test_cone_constraint():
    # Standard second order cone
    u = torch.tensor([[0., 0., 1.]])
    cos_alpha = .5

    cone = chop.constraints.Cone(u, cos_alpha)

    for inp, correct_prox in [(torch.tensor([[1., 0, 0]]), torch.tensor([[.5, 0, .5]])),
                              (torch.tensor([[0, 1., 0]]), torch.tensor([[0, .5, .5]])),
                              (u, u),
                              (-u, torch.zeros_like(u))
                              ]:
        assert cone.prox(inp).eq(correct_prox).all()

    # Moreau decomposition: x = proj_x + (x - proj_x) where
    # the two vectors are orthogonal
    for _ in range(10):
        x = torch.rand(*u.shape)
        proj_x = cone.prox(x)
        assert utils.bdot(x - proj_x, proj_x).allclose(torch.zeros_like(x), atol=4e-7)


@pytest.mark.parametrize('Constraint', [chop.constraints.L1Ball,
                                        chop.constraints.L2Ball,
                                        chop.constraints.LinfBall,
                                        chop.constraints.Simplex,
                                        chop.constraints.NuclearNormBall,
                                        chop.constraints.GroupL1Ball,
                                        chop.constraints.Box,
                                        chop.constraints.Cone])
@pytest.mark.parametrize('alpha', [.1, 1., 20.])
def test_feasible(Constraint, alpha):
    """Tests if prox and LMO yield feasible points"""
    # TODO: implement feasibility check method in each constraint.

    if Constraint == chop.constraints.GroupL1Ball:
        groups = group_patches(x_patch_size=2, y_patch_size=2, x_image_size=6, y_image_size=6)
        constraint = Constraint(alpha, groups)
    elif Constraint == chop.constraints.Cone:
        directions = torch.rand(2, 3, 6, 6)
        cos_alpha = .2
        constraint = Constraint(directions, cos_alpha)
    elif Constraint == chop.constraints.Box:
        constraint = Constraint(-1., 10.)
    else:
        constraint = Constraint(alpha)
    for _ in range(10):
        try:
            data = (alpha + 1) * torch.rand(2, 3, 6, 6)
            assert constraint.is_feasible(constraint.prox(data)).all()
        except AttributeError:  # Constraint doesn't have a prox operator
            pass
        try:
            grad = (alpha + 1) * torch.rand(2, 3, 6, 6)
            update_dir, _ = constraint.lmo(-grad, data)
            s = update_dir + data
            assert constraint.is_feasible(s).all()
        except AttributeError:  # Constraint doesn't have an LMO
            pass


class Net(nn.Module):
    def __init__(self):
        super(Net, self).__init__()
        self.conv1 = nn.Conv2d(1, 32, 3, 1)
        self.conv2 = nn.Conv2d(32, 64, 3, 1)
        self.dropout1 = nn.Dropout(0.25)
        self.dropout2 = nn.Dropout(0.5)
        self.fc1 = nn.Linear(9216, 128)
        self.fc2 = nn.Linear(128, 10)

    def forward(self, x):
        x = self.conv1(x)
        x = F.relu(x)
        x = self.conv2(x)
        x = F.relu(x)
        x = F.max_pool2d(x, 2)
        x = self.dropout1(x)
        x = torch.flatten(x, 1)
        x = self.fc1(x)
        x = F.relu(x)
        x = self.dropout2(x)
        x = self.fc2(x)
        output = F.log_softmax(x, dim=1)
        return output


@pytest.mark.parametrize('ord', [1, 2, np.inf, 'nuc'])
@pytest.mark.parametrize('constrain_bias', [True, False])
def test_model_constraint_maker(ord, constrain_bias):

    model = Net()
    constraints = chop.constraints.make_model_constraints(model, ord, constrain_bias=constrain_bias)

    assert len(constraints) == len(list(model.parameters()))

    proxes = [constraint.prox if constraint else None for constraint in constraints]

<<<<<<< HEAD
    for param, constraint in zip(model.parameters(), constraints):
=======
    chop.constraints.make_feasible(model, proxes)

    for (name, param), constraint in zip(model.named_parameters(), constraints):
        if chop.constraints.is_bias(name, param) and ord == 'nuc':
            continue
>>>>>>> b1370724
        if constraint:
            assert torch.allclose(param, constraint.prox(param.unsqueeze(0)).squeeze(0), atol=1e-5)
<|MERGE_RESOLUTION|>--- conflicted
+++ resolved
@@ -179,14 +179,10 @@
 
     proxes = [constraint.prox if constraint else None for constraint in constraints]
 
-<<<<<<< HEAD
-    for param, constraint in zip(model.parameters(), constraints):
-=======
     chop.constraints.make_feasible(model, proxes)
 
     for (name, param), constraint in zip(model.named_parameters(), constraints):
         if chop.constraints.is_bias(name, param) and ord == 'nuc':
             continue
->>>>>>> b1370724
         if constraint:
-            assert torch.allclose(param, constraint.prox(param.unsqueeze(0)).squeeze(0), atol=1e-5)
+            assert torch.allclose(param, constraint.prox(param.unsqueeze(0)).squeeze(0), atol=1e-5)